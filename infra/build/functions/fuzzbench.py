--- conflicted
+++ resolved
@@ -215,35 +215,7 @@
                                 upload=config.upload,
                                 fuzzing_engine=config.fuzzing_engine)
 
-<<<<<<< HEAD
   steps = get_fuzzbench_setup_steps()
-=======
-  steps = [
-      {
-          'args': [
-              'clone', 'https://github.com/google/fuzzbench', '--depth', '1',
-              FUZZBENCH_PATH
-          ],
-          'name': 'gcr.io/cloud-builders/git',
-          'volumes': [{
-              'name': 'fuzzbench_path',
-              'path': FUZZBENCH_PATH,
-          }],
-      },
-      {
-          'name': 'gcr.io/cloud-builders/docker',
-          'args': ['pull', 'gcr.io/oss-fuzz-base/base-builder-fuzzbench']
-      },
-      {  # TODO(metzman): Don't overwrite base-builder
-          'name':
-              'gcr.io/cloud-builders/docker',
-          'args': [
-              'tag', 'gcr.io/oss-fuzz-base/base-builder-fuzzbench',
-              'gcr.io/oss-fuzz-base/base-builder'
-          ]
-      },
-  ]
->>>>>>> 7e0854e9
 
   steps += build_lib.get_project_image_steps(project.name,
                                              project.image,
@@ -253,33 +225,11 @@
   build = build_project.Build(config.fuzzing_engine, 'address', 'x86_64')
   env = get_env(project, build)
 
-<<<<<<< HEAD
   steps += get_build_fuzzers_steps(config.fuzzing_engine, project, env, build)
 
   steps += get_build_and_push_ood_image_steps(config.fuzzing_engine, project,
                                               env, build)
-
-=======
-  steps += get_build_fuzzers_step(config.fuzzing_engine, project, env, build)
-
-  run_fuzzer_step = {
-      'name':
-          get_engine_project_image(config.fuzzing_engine, project),
-      'env':
-          env,
-      'volumes': [{
-          'name': 'fuzzbench_path',
-          'path': FUZZBENCH_PATH,
-      }],
-      'args': [
-          'bash',
-          '-c',
-          (f'ls /fuzzbench && cd {build.out} && ls {build.out} && '
-           'fuzzbench_run_fuzzer'),
-      ],
-  }
-  steps.append(run_fuzzer_step)
->>>>>>> 7e0854e9
+  
   return steps
 
 
