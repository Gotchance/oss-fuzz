# Copyright 2020 Google Inc.
#
# Licensed under the Apache License, Version 2.0 (the "License");
# you may not use this file except in compliance with the License.
# You may obtain a copy of the License at
#
#      http://www.apache.org/licenses/LICENSE-2.0
#
# Unless required by applicable law or agreed to in writing, software
# distributed under the License is distributed on an "AS IS" BASIS,
# WITHOUT WARRANTIES OR CONDITIONS OF ANY KIND, either express or implied.
# See the License for the specific language governing permissions and
# limitations under the License.
#
################################################################################
#!/usr/bin/env python3
"""Starts project build on Google Cloud Builder.

Usage: build_project.py <project_dir>
"""

import argparse
from dataclasses import dataclass
import datetime
import json
import logging
import os
import posixpath
import re
import sys

import oauth2client.client
import six
import yaml

import build_lib

FUZZING_BUILD_TYPE = 'fuzzing'

GCB_LOGS_BUCKET = 'oss-fuzz-gcb-logs'
GCB_EXPERIMENT_LOGS_BUCKET = 'oss-fuzz-gcb-experiment-logs'

DEFAULT_ARCHITECTURES = ['x86_64']
DEFAULT_ENGINES = ['libfuzzer', 'afl', 'honggfuzz', 'centipede']
DEFAULT_SANITIZERS = ['address', 'undefined']

LATEST_VERSION_FILENAME = 'latest.version'
LATEST_VERSION_CONTENT_TYPE = 'text/plain'

QUEUE_TTL_SECONDS = 60 * 60 * 24  # 24 hours.

PROJECTS_DIR = os.path.abspath(
    os.path.join(__file__, os.path.pardir, os.path.pardir, os.path.pardir,
                 os.path.pardir, 'projects'))

DEFAULT_OSS_FUZZ_REPO = 'https://github.com/google/oss-fuzz.git'

# Used if build logs are uploaded to a separate place.
LOCAL_BUILD_LOG_PATH = '/workspace/build.log'
BUILD_SUCCESS_MARKER = '/workspace/build.succeeded'

_CACHED_IMAGE = ('us-central1-docker.pkg.dev/oss-fuzz/oss-fuzz-gen/'
                 '{name}-ofg-cached-{sanitizer}')
_CACHED_SANITIZERS = ('address', 'coverage')


@dataclass
class Config:
  testing: bool = False
  test_image_suffix: str = None
  repo: str = DEFAULT_OSS_FUZZ_REPO
  branch: str = None
  parallel: bool = False
  upload: bool = True
  experiment: bool = False
  # TODO(ochang): This should be different per engine+sanitizer combination.
  upload_build_logs: str = None
  build_type: str = None
  fuzzing_engine: str = None


# Allow the WORKDIR to be commented out for OSS-Fuzz-Gen, which creates new
# Dockerfiles that inherit from cached verisons of the project images.
# e.g.
#   FROM us-central1-docker.pkg.dev/oss-fuzz/oss-fuzz-gen/proj-ofg-cached-address
#   # WORKDIR foo
#   COPY new_target.c /src/proj/
#
# Because the WORKDIR is already set in the parent image and can be a relative
# path, we can't set it again in the new Dockerfile.
# However, we still need to know what the value is (for GCB), so we leave it
# commented.
WORKDIR_REGEX = re.compile(r'\s*#?\s*WORKDIR\s*([^\s]+)')


class Build:  # pylint: disable=too-few-public-methods
  """Class representing the configuration for a build."""

  def __init__(self, fuzzing_engine, sanitizer, architecture):
    self.fuzzing_engine = fuzzing_engine
    self.sanitizer = sanitizer
    self.architecture = architecture
    self.targets_list_filename = build_lib.get_targets_list_filename(
        self.sanitizer)

  @property
  def is_arm(self):
    """Returns True if CPU architecture is ARM-based."""
    return self.architecture == 'aarch64'

  @property
  def out(self):
    """Returns the out directory for the build."""
    return posixpath.join(
        '/workspace/out/',
        f'{self.fuzzing_engine}-{self.sanitizer}-{self.architecture}')


def get_project_data(project_name):
  """(Local only) Returns a tuple containing the contents of the project.yaml
  and Dockerfile of |project_name|. Raises a FileNotFoundError if there is no
  Dockerfile for |project_name|."""
  project_dir = os.path.join(PROJECTS_DIR, project_name)
  dockerfile_path = os.path.join(project_dir, 'Dockerfile')
  try:
    with open(dockerfile_path) as dockerfile:
      dockerfile = dockerfile.read()
  except FileNotFoundError:
    logging.error('Project "%s" does not have a dockerfile.', project_name)
    raise
  project_yaml_path = os.path.join(project_dir, 'project.yaml')
  with open(project_yaml_path, 'r') as project_yaml_file_handle:
    project_yaml_contents = project_yaml_file_handle.read()
  project_yaml = yaml.safe_load(project_yaml_contents)
  return project_yaml, dockerfile


def get_sanitizer_strings(sanitizers):
  """Accepts the sanitizers field from project.yaml where some sanitizers can be
  defined as experimental. Returns a list of sanitizers."""
  processed_sanitizers = []
  for sanitizer in sanitizers:
    if isinstance(sanitizer, six.string_types):
      processed_sanitizers.append(sanitizer)
    elif isinstance(sanitizer, dict):
      processed_sanitizers.extend(sanitizer.keys())

  return processed_sanitizers


def set_default_sanitizer_for_centipede(project_yaml):
  """Adds none as a sanitizer for centipede in yaml if it does not exist yet."""
  # Centipede requires a separate unsanitized binary to use sanitized ones.
  if ('centipede' in project_yaml['fuzzing_engines'] and
      project_yaml['sanitizers'] and 'none' not in project_yaml['sanitizers']):
    project_yaml['sanitizers'].append('none')


class Project:  # pylint: disable=too-many-instance-attributes
  """Class representing an OSS-Fuzz project."""

  def __init__(self, name, project_yaml, dockerfile):
    project_yaml = project_yaml.copy()
    set_yaml_defaults(project_yaml)

    self.name = name
    self.workdir = workdir_from_dockerfile(dockerfile)
    self._sanitizers = project_yaml['sanitizers']
    self.disabled = project_yaml['disabled']
    self.architectures = project_yaml['architectures']
    self.fuzzing_engines = project_yaml['fuzzing_engines']
    self.coverage_extra_args = project_yaml['coverage_extra_args']
    self.labels = project_yaml['labels']
    self.fuzzing_language = project_yaml['language']
    self.run_tests = project_yaml['run_tests']
    if 'main_repo' in project_yaml:
      self.main_repo = project_yaml['main_repo']
    else:
      self.main_repo = ''

    # This is set to enable build infra to use cached images (which are
    # specific to a sanitizer).
    # TODO: find a better way to handle this.
    self.cached_sanitizer = None

    # This is used by OSS-Fuzz-Gen, which generates fake project names for each
    # benchmark. We still need access to the real project name in some cases.
    self.real_name = self.name

  @property
  def sanitizers(self):
    """Returns processed sanitizers."""
    assert isinstance(self._sanitizers, list)
    return get_sanitizer_strings(self._sanitizers)

  @property
  def image(self):
    """Returns the docker image for the project."""
    return f'gcr.io/{build_lib.IMAGE_PROJECT}/{self.name}'

  @property
  def cached_image(self):
    return _CACHED_IMAGE.format(name=self.real_name,
                                sanitizer=self.cached_sanitizer)


def get_last_step_id(steps):
  """Returns the id of the last step in |steps|."""
  return steps[-1]['id']


def set_yaml_defaults(project_yaml):
  """Sets project.yaml's default parameters."""
  project_yaml.setdefault('disabled', False)
  project_yaml.setdefault('architectures', DEFAULT_ARCHITECTURES)
  project_yaml.setdefault('sanitizers', DEFAULT_SANITIZERS)
  project_yaml.setdefault('fuzzing_engines', DEFAULT_ENGINES)
  project_yaml.setdefault('run_tests', True)
  project_yaml.setdefault('coverage_extra_args', '')
  project_yaml.setdefault('labels', {})
  # Adds 'none' as a sanitizer for centipede to the project yaml by default,
  # because Centipede always requires a separate build of unsanitized binary.
  set_default_sanitizer_for_centipede(project_yaml)


def is_supported_configuration(build):
  """Check if the given configuration is supported."""
  fuzzing_engine_info = build_lib.ENGINE_INFO[build.fuzzing_engine]
  if build.architecture == 'i386' and build.sanitizer != 'address':
    return False
  # TODO(jonathanmetzman): UBSan should be easy to support.
  if build.architecture == 'aarch64' and (build.sanitizer
                                          not in {'address', 'hwaddress'}):
    return False
  return (build.sanitizer in fuzzing_engine_info.supported_sanitizers and
          build.architecture in fuzzing_engine_info.supported_architectures)


def workdir_from_dockerfile(dockerfile):
  """Parses WORKDIR from the Dockerfile."""
  dockerfile_lines = dockerfile.split('\n')
  for line in dockerfile_lines:
    match = re.match(WORKDIR_REGEX, line)
    if match:
      # We need to escape '$' since they're used for subsitutions in Container
      # Builer builds.
      return match.group(1).replace('$', '$$')

  return '/src'


def get_datetime_now():
  """Returns datetime.datetime.now(). Used for mocking."""
  return datetime.datetime.now()


def get_env(fuzzing_language, build):
  """Returns an environment for building. The environment is returned as a list
  and is suitable for use as the "env" parameter in a GCB build step. The
  environment variables are based on the values of |fuzzing_language| and
  |build."""
  env_dict = {
      'FUZZING_LANGUAGE': fuzzing_language,
      'FUZZING_ENGINE': build.fuzzing_engine,
      'SANITIZER': build.sanitizer,
      'ARCHITECTURE': build.architecture,
      # Set HOME so that it doesn't point to a persisted volume (see
      # https://github.com/google/oss-fuzz/issues/6035).
      'HOME': '/root',
      'OUT': build.out,
  }
  return list(sorted([f'{key}={value}' for key, value in env_dict.items()]))


def get_compile_step(project,
                     build,
                     env,
                     parallel,
                     upload_build_logs=None,
                     allow_failure=False):
  """Returns the GCB step for compiling |projects| fuzzers using |env|. The type
  of build is specified by |build|."""
  failure_msg = (
      '*' * 80 + '\nFailed to build.\nTo reproduce, run:\n'
      f'python infra/helper.py build_image {project.name}\n'
      'python infra/helper.py build_fuzzers --sanitizer '
      f'{build.sanitizer} --engine {build.fuzzing_engine} --architecture '
      f'{build.architecture} {project.name}\n' + '*' * 80)
  compile_output_redirect = ''

  if upload_build_logs:
    # Also write a build success marker because this step needs to succeed first
    # for a subsequent step to upload the log.
    compile_output_redirect = (
        f'&> {LOCAL_BUILD_LOG_PATH} && touch {BUILD_SUCCESS_MARKER}')

  compile_step = {
      'name': project.image,
      'env': env,
      'args': [
          'bash',
          '-c',
          # Remove /out to make sure there are non instrumented binaries.
          # `cd /src && cd {workdir}` (where {workdir} is parsed from the
          # Dockerfile). Container Builder overrides our workdir so we need
          # to add this step to set it back.
          (f'rm -r /out && cd /src && cd {project.workdir} && '
           f'mkdir -p {build.out} && compile {compile_output_redirect}|| '
           f'(echo "{failure_msg}" && false)'),
      ],
      'id': get_id('compile', build),
  }

  if upload_build_logs or allow_failure:
    # The failure will be reported in a subsequent step.
    compile_step['allowFailure'] = True

  build_lib.dockerify_run_step(compile_step,
                               build,
                               use_architecture_image_name=build.is_arm)
  maybe_add_parallel(compile_step, build_lib.get_srcmap_step_id(), parallel)
  return compile_step


def maybe_add_parallel(step, wait_for_id, parallel):
  """Makes |step| run immediately after |wait_for_id| if |parallel|. Mutates
  |step|."""
  if not parallel:
    return
  step['waitFor'] = wait_for_id


def get_id(step_type, build):
  """Returns a unique step id based on |step_type| and |build|. Useful for
  parallelizing builds."""
  return (f'{step_type}-{build.fuzzing_engine}-{build.sanitizer}'
          f'-{build.architecture}')


def get_build_steps(  # pylint: disable=too-many-locals, too-many-statements, too-many-branches, too-many-arguments
    project_name,
    project_yaml,
    dockerfile,
    config,
    additional_env=None,
    use_caching=False):
  """Returns build steps for project."""

  project = Project(project_name, project_yaml, dockerfile)
  return get_build_steps_for_project(project,
                                     config,
                                     additional_env=additional_env,
                                     use_caching=use_caching)


def get_build_steps_for_project(project,
                                config,
                                additional_env=None,
                                use_caching=False):
  """Returns build steps for project."""

  if project.disabled:
    logging.info('Project "%s" is disabled.', project.name)
    return []

  timestamp = get_datetime_now().strftime('%Y%m%d%H%M')

  if use_caching:
    # For cached builds: the cache images are sanitizer-specific, so we need to
    # do a rebuild prior to each compile.
    build_steps = []
  else:
    # Non-cached builds just use a single builder image to build all sanitizers.
    build_steps = build_lib.get_project_image_steps(
        project.name,
        project.image,
        project.fuzzing_language,
        config=config,
        architectures=project.architectures,
        experiment=config.experiment)

  # Sort engines to make AFL first to test if libFuzzer has an advantage in
  # finding bugs first since it is generally built first.
  for fuzzing_engine in sorted(project.fuzzing_engines):
    # Sort sanitizers and architectures so order is determinisitic (good for
    # tests).
    for sanitizer in sorted(project.sanitizers):
      if use_caching and sanitizer in _CACHED_SANITIZERS:
        project.cached_sanitizer = sanitizer
        build_steps.extend(
            build_lib.get_project_image_steps(
                project.name,
                project.image,
                project.fuzzing_language,
                config=config,
                architectures=project.architectures,
                experiment=config.experiment,
                cache_image=project.cached_image))

      # Build x86_64 before i386.
      for architecture in reversed(sorted(project.architectures)):
        build = Build(fuzzing_engine, sanitizer, architecture)
        if not is_supported_configuration(build):
          continue

        env = get_env(project.fuzzing_language, build)
        if additional_env:
          env.extend(additional_env)

        compile_step = get_compile_step(project, build, env, config.parallel,
                                        config.upload_build_logs)
        build_steps.append(compile_step)
        if config.upload_build_logs:
          build_steps.append({
              'name':
                  'gcr.io/cloud-builders/gsutil',
              'args': [
                  '-m', 'cp', LOCAL_BUILD_LOG_PATH, config.upload_build_logs
              ],
          })

          # Report the build failure if it happened.
          build_steps.append({
              'name':
                  project.image,
              'args': [
                  'bash', '-c',
                  f'cat {LOCAL_BUILD_LOG_PATH} && test -f {BUILD_SUCCESS_MARKER}'
              ],
          })

        if project.run_tests:
          failure_msg = (
              '*' * 80 + '\nBuild checks failed.\n'
              'To reproduce, run:\n'
              f'python infra/helper.py build_image {project.name}\n'
              'python infra/helper.py build_fuzzers --sanitizer '
              f'{build.sanitizer} --engine {build.fuzzing_engine} '
              f'--architecture {build.architecture} {project.name}\n'
              'python infra/helper.py check_build --sanitizer '
              f'{build.sanitizer} --engine {build.fuzzing_engine} '
              f'--architecture {build.architecture} {project.name}\n' +
              '*' * 80)
          # Test fuzz targets.
          test_step = {
              'name': build_lib.get_runner_image_name(config.test_image_suffix),
              'env': env,
              'args': [
                  'bash', '-c',
                  f'test_all.py || (echo "{failure_msg}" && false)'
              ],
              'id': get_id('build-check', build)
          }
          build_lib.dockerify_run_step(test_step, build)
          maybe_add_parallel(test_step, get_last_step_id(build_steps),
                             config.parallel)
          build_steps.append(test_step)

        if project.labels:
          # Write target labels.
          build_steps.append({
              'name':
                  project.image,
              'env':
                  env,
              'args': [
                  '/usr/local/bin/write_labels.py',
                  json.dumps(project.labels),
                  build.out,
              ],
          })

        build_steps.extend([
            # Generate targets list.
            {
                'name':
                    build_lib.get_runner_image_name(config.test_image_suffix),
                'env':
                    env,
                'args': [
                    'bash', '-c',
                    f'targets_list > /workspace/{build.targets_list_filename}'
                ],
            }
        ])
        if config.upload:
          upload_steps = get_upload_steps(project, build, timestamp,
                                          config.testing)
          build_steps.extend(upload_steps)
  return build_steps


def get_targets_list_upload_step(bucket, project, build, uploader_image):
  """Returns the step to upload targets_list for |build| of |project| to
  |bucket|."""
  targets_list_url = build_lib.get_signed_url(
      build_lib.get_targets_list_url(bucket, project.name, build.sanitizer))
  return {
      'name': uploader_image,
      'args': [
          f'/workspace/{build.targets_list_filename}',
          targets_list_url,
      ],
  }


def get_uploader_image():
  """Returns the uploader base image in |base_images_project|."""
  return f'gcr.io/{build_lib.BASE_IMAGES_PROJECT}/uploader'


def get_upload_steps(project, build, timestamp, testing):
  """Returns the steps for uploading the fuzzer build specified by |project| and
  |build|. Uses |timestamp| for naming the uploads. Uses |testing| for
  determining which image to use for the upload."""
  bucket = build_lib.get_upload_bucket(build.fuzzing_engine, build.architecture,
                                       testing)
  stamped_name = '-'.join([project.name, build.sanitizer, timestamp])
  zip_file = stamped_name + '.zip'
  upload_url = build_lib.get_signed_url(
      build_lib.GCS_UPLOAD_URL_FORMAT.format(bucket, project.name, zip_file))
  stamped_srcmap_file = stamped_name + '.srcmap.json'
  srcmap_url = build_lib.get_signed_url(
      build_lib.GCS_UPLOAD_URL_FORMAT.format(bucket, project.name,
                                             stamped_srcmap_file))
  latest_version_file = '-'.join(
      [project.name, build.sanitizer, LATEST_VERSION_FILENAME])
  latest_version_url = build_lib.GCS_UPLOAD_URL_FORMAT.format(
      bucket, project.name, latest_version_file)
  latest_version_url = build_lib.get_signed_url(
      latest_version_url, content_type=LATEST_VERSION_CONTENT_TYPE)
  uploader_image = get_uploader_image()

  upload_steps = [
      # Zip binaries.
      {
          'name': project.image,
          'args': ['bash', '-c', f'cd {build.out} && zip -r {zip_file} *'],
      },
      # Upload srcmap.
      {
          'name': uploader_image,
          'args': [
              '/workspace/srcmap.json',
              srcmap_url,
          ],
      },
      # Upload binaries.
      {
          'name': uploader_image,
          'args': [
              os.path.join(build.out, zip_file),
              upload_url,
          ],
      },
      # Upload targets list.
      get_targets_list_upload_step(bucket, project, build, uploader_image),
      # Upload the latest.version file.
      build_lib.http_upload_step(zip_file, latest_version_url,
                                 LATEST_VERSION_CONTENT_TYPE),
      # Cleanup.
      get_cleanup_step(project, build),
  ]
  return upload_steps


def get_cleanup_step(project, build):
  """Returns the step for cleaning up after doing |build| of |project|."""
  return {
      'name': project.image,
      'args': [
          'bash',
          '-c',
          'rm -r ' + build.out,
      ],
  }


# pylint: disable=no-member,too-many-arguments
def run_build(oss_fuzz_project,
              build_steps,
              credentials,
              build_type,
              cloud_project='oss-fuzz',
              extra_tags=None,
              experiment=False):
  """Run the build for given steps on cloud build. |build_steps| are the steps
  to run. |credentials| are are used to authenticate to GCB and build in
  |cloud_project|. |oss_fuzz_project| and |build_type| are used to tag the build
  in GCB so the build can be queried for debugging purposes."""
  if extra_tags is None:
    extra_tags = []
  tags = [oss_fuzz_project + '-' + build_type, build_type, oss_fuzz_project]
  tags.extend(extra_tags)
  timeout = build_lib.BUILD_TIMEOUT
  bucket = GCB_LOGS_BUCKET if not experiment else GCB_EXPERIMENT_LOGS_BUCKET
  body_overrides = {
      'logsBucket': bucket,
      'queueTtl': str(QUEUE_TTL_SECONDS) + 's',
  }
  return build_lib.run_build(oss_fuzz_project,
                             build_steps,
                             credentials,
                             cloud_project,
                             timeout,
                             body_overrides=body_overrides,
                             tags=tags,
                             experiment=experiment)


<<<<<<< HEAD
def get_args(description, args):
  """Parses command line arguments and returns them. Suitable for a build
  script."""
=======
def parse_args(description, args):
  """Parses command line arguments (or args if it is not None) and returns them.
  Suitable for a build script."""
>>>>>>> 7e0854e9
  parser = argparse.ArgumentParser(sys.argv[0], description=description)
  parser.add_argument('projects', help='Projects.', nargs='+')
  parser.add_argument('--testing',
                      action='store_true',
                      required=False,
                      default=False,
                      help='Upload to testing buckets.')
  parser.add_argument('--test-image-suffix',
                      required=False,
                      default=None,
                      help='Use testing base-images.')
  parser.add_argument('--repo',
                      required=False,
                      default=DEFAULT_OSS_FUZZ_REPO,
                      help='Use specified OSS-Fuzz repo.')
  parser.add_argument('--branch',
                      required=False,
                      default=None,
                      help='Use specified OSS-Fuzz branch.')
  parser.add_argument('--parallel',
                      action='store_true',
                      required=False,
                      default=False,
                      help='Do builds in parallel.')
  parser.add_argument('--experiment',
                      action='store_true',
                      required=False,
                      default=False,
                      help='Configuration for experiments.')
  parser.add_argument('--fuzzing-engine',
                      required=False,
<<<<<<< HEAD
                      default='libafl',
=======
                      default='libfuzzer',
>>>>>>> 7e0854e9
                      help='Fuzzing engine name.')
  return parser.parse_args(args)


def create_config(args, build_type):
  """Create a Config object from parsed command line |args|."""
  upload = not args.experiment
  return Config(testing=args.testing,
                test_image_suffix=args.test_image_suffix,
                branch=args.branch,
                parallel=args.parallel,
                upload=upload,
                experiment=args.experiment,
                build_type=build_type,
                fuzzing_engine=args.fuzzing_engine)


def build_script_main(script_description,
                      get_build_steps_func,
                      build_type,
                      args=None):
  """Gets arguments from command line using |script_description| as helpstring
<<<<<<< HEAD
  description. Gets build_steps using |get_build_steps_func| and then runs those
  steps on GCB, tagging the builds with |build_type|. Returns 0 on success, 1 on
  failure."""
  args = get_args(script_description, args)
=======
  description or from args. Gets build_steps using |get_build_steps_func| and
  then runs those steps on GCB, tagging the builds with |build_type|. Returns 0
  on success, 1 on failure."""
  args = parse_args(script_description, args)
>>>>>>> 7e0854e9
  logging.basicConfig(level=logging.INFO)

  credentials = oauth2client.client.GoogleCredentials.get_application_default()
  error = False
  config = create_config(args, build_type)
  for project_name in args.projects:
    logging.info('Getting steps for: "%s".', project_name)
    try:
      project_yaml, dockerfile_contents = get_project_data(project_name)
    except FileNotFoundError:
      logging.error('Couldn\'t get project data. Skipping %s.', project_name)
      error = True
      continue

    steps = get_build_steps_func(project_name, project_yaml,
                                 dockerfile_contents, config)
    if not steps:
      logging.error('No steps. Skipping %s.', project_name)
      error = True
      continue

    run_build(project_name,
              steps,
              credentials,
              build_type,
              experiment=args.experiment)
  return 0 if not error else 1


def main():
  """Build and run projects."""
  return build_script_main('Builds a project on GCB.', get_build_steps,
                           FUZZING_BUILD_TYPE)


if __name__ == '__main__':
  sys.exit(main())<|MERGE_RESOLUTION|>--- conflicted
+++ resolved
@@ -608,15 +608,9 @@
                              experiment=experiment)
 
 
-<<<<<<< HEAD
-def get_args(description, args):
-  """Parses command line arguments and returns them. Suitable for a build
-  script."""
-=======
 def parse_args(description, args):
   """Parses command line arguments (or args if it is not None) and returns them.
   Suitable for a build script."""
->>>>>>> 7e0854e9
   parser = argparse.ArgumentParser(sys.argv[0], description=description)
   parser.add_argument('projects', help='Projects.', nargs='+')
   parser.add_argument('--testing',
@@ -648,11 +642,7 @@
                       help='Configuration for experiments.')
   parser.add_argument('--fuzzing-engine',
                       required=False,
-<<<<<<< HEAD
-                      default='libafl',
-=======
                       default='libfuzzer',
->>>>>>> 7e0854e9
                       help='Fuzzing engine name.')
   return parser.parse_args(args)
 
@@ -675,17 +665,10 @@
                       build_type,
                       args=None):
   """Gets arguments from command line using |script_description| as helpstring
-<<<<<<< HEAD
-  description. Gets build_steps using |get_build_steps_func| and then runs those
-  steps on GCB, tagging the builds with |build_type|. Returns 0 on success, 1 on
-  failure."""
-  args = get_args(script_description, args)
-=======
   description or from args. Gets build_steps using |get_build_steps_func| and
   then runs those steps on GCB, tagging the builds with |build_type|. Returns 0
   on success, 1 on failure."""
   args = parse_args(script_description, args)
->>>>>>> 7e0854e9
   logging.basicConfig(level=logging.INFO)
 
   credentials = oauth2client.client.GoogleCredentials.get_application_default()
