--- conflicted
+++ resolved
@@ -26,7 +26,7 @@
 import tempfile
 
 from pathlib import Path
-from typing import Any, Sequence, Union, Iterator
+from typing import Any, Sequence, Union
 
 ARCHIVE_VERSION = 1
 PROJECT = Path(os.environ['PROJECT_NAME'])
@@ -524,82 +524,8 @@
     archive_path=archive_path,
   )
 
-<<<<<<< HEAD
   logging.info("Wrote archive to: %s", archive_path)
   # TODO: this will break projects that re-use libs and have multiple targets.
-=======
-  with tempfile.TemporaryDirectory(prefix="index_") as index_tmp_dir:
-    index_dir = Path(index_tmp_dir)
-
-    index_db_path = os.path.join(index_tmp_dir, INDEX_DB_NAME)
-    cmd = ['/opt/indexer/indexer', '--build_dir', str(OUT), '--index_path',
-           index_db_path, '--source_dir', str(SRC)]
-    result = subprocess.run(cmd, check=True)
-    if result.returncode != 0:
-      raise Exception(
-        "Running indexer failed\n"
-        f"stdout:\n```\n{result.stdout.decode()}\n```\n"
-        f"stderr:\n```\n{result.stderr.decode()}\n```\n"
-      )
-
-
-    index_dir = Path(index_tmp_dir)
-    relative_root = index_dir / "relative"
-    absolute_root = index_dir / "absolute"
-    for file in get_index_files(index_db_path):
-      if not file:
-        continue
-
-      if file.startswith("<"):
-        # builtins, we can't collect source for these.
-        continue
-
-      file_path = Path(file)
-      if file_path.is_absolute():
-        if file_path.is_relative_to("/"):
-          index_path = absolute_root / file_path.relative_to("/")
-        elif clang_include_root and file_path.is_relative_to(clang_include_root):
-          index_path = absolute_root / file_path.relative_to(clang_include_root)
-        else:
-          raise FileNotFoundError(
-            f"Absolute file path {file_path} is not in the sysroot or clang "
-            " include directory."
-          )
-      else:
-        file_path = SRC / file_path
-        index_path = relative_root / file_path.relative_to(str(SRC))
-
-      if not file_path.is_dir() and file_path.exists():
-        index_path.parent.mkdir(parents=True, exist_ok=True)
-        shutil.copyfile(file_path, index_path)
-
-
-
-    libs_path = OUT / 'lib'
-    libs_path.mkdir(parents=False, exist_ok=True)
-    target_path = OUT / target.name
-    copy_shared_libraries(target_path, libs_path)
-    set_interpreter(target_path)
-    set_rpath_to_ossfuzzlib(target_path)
-    archive_path = SNAPSHOT_DIR / f"{uuid}.tar"
-
-    save_build(
-      Manifest(
-        name=name,
-        uuid=uuid,
-        binary_name=target.name,
-        binary_args=target.binary_args,
-        version=ARCHIVE_VERSION,
-        is_oss_fuzz=False,
-      ),
-      source_dir=str(SRC),
-      build_dir=str(OUT),
-      index_dir=index_dir,
-      archive_path=archive_path,
-    )
-
-    logging.info("Wrote archive to: %s", archive_path)
->>>>>>> 07c19b11
   shutil.rmtree(libs_path)
 
   return archive_path
